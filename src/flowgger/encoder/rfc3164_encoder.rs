--- conflicted
+++ resolved
@@ -166,8 +166,6 @@
 }
 
 #[test]
-<<<<<<< HEAD
-=======
 #[should_panic(expected = "output.rfc3164_prepend_timestamp should be a string")]
 fn test_rfc3164_invalid_prepend() {
     let cfg = Config::from_string("[output]\nformat = \"rfc3164\"\nrfc3164_prepend_timestamp=123").unwrap();
@@ -175,7 +173,6 @@
 }
 
 #[test]
->>>>>>> 7b0348b0
 fn test_rfc3164_full_encode() {
     let expected_msg = r#"<23>Aug  6 11:15:24 testhostname appname[69]: 42 [someid a="b" c="123456"] some test message"#;
     let cfg = Config::from_string("[input]\n[input.ltsv_schema]\nformat = \"rfc3164\"\n").unwrap();
